// Copyright 2019 Google Inc. All Rights Reserved.
//
// Licensed under the Apache License, Version 2.0 (the "License");
// you may not use this file except in compliance with the License.
// You may obtain a copy of the License at
//
//    http://www.apache.org/licenses/LICENSE-2.0
//
// Unless required by applicable law or agreed to in writing, software
// distributed under the License is distributed on an "AS IS" BASIS,
// WITHOUT WARRANTIES OR CONDITIONS OF ANY KIND, either express or implied.
// See the License for the specific language governing permissions and
// limitations under the License.

package generator

import (
	"errors"
	"go/format"
	"path/filepath"
	"strings"

	"github.com/golang/protobuf/proto"
	openapiv3 "github.com/googleapis/gnostic/openapiv3"
	plugins "github.com/googleapis/gnostic/plugins"
	surface "github.com/googleapis/gnostic/surface"
)

// RunProtoGenerator generates a FileDescriptorSet from a gnostic output file.
<<<<<<< HEAD
func RunProtoGenerator() {
	env, err := plugins.NewEnvironment()
	env.RespondAndExitIfError(err)

=======
func RunProtoGenerator(env *plugins.Environment) {
>>>>>>> b89ea989
	fileName := getFilenameWithoutFileExtension(env)
	packageName, err := resolvePackageName(fileName)
	env.RespondAndExitIfError(err)

	inputDocumentType := env.Request.Models[0].TypeUrl
	for _, model := range env.Request.Models {
		switch model.TypeUrl {
		case "openapi.v3.Document":
			openAPIdocument := &openapiv3.Document{}
			err := proto.Unmarshal(model.Value, openAPIdocument)

			if err == nil {
				featureChecker := NewGrpcChecker(openAPIdocument)
				env.Response.Messages = featureChecker.Run()
			}
		case "surface.v1.Model":
			surfaceModel := &surface.Model{}
			err = proto.Unmarshal(model.Value, surfaceModel)
			if err == nil {
				// Customizes the surface model for a .proto output file
				NewProtoLanguageModel().Prepare(surfaceModel, inputDocumentType)

				// Create the renderer.
				renderer := NewRenderer(surfaceModel)
				renderer.Package = packageName

				// Run the renderer to generate files and add them to the response object.
				err = renderer.Render(env.Response, packageName+".proto")
				env.RespondAndExitIfError(err)
				// Return with success.
				env.RespondAndExit()
			}
		}
	}
	err = errors.New("No generated code surface model is available.")
	env.RespondAndExitIfError(err)
}

// resolvePackageName converts a path to a valid package name or
// error if path can't be resolved or resolves to an invalid package name.
func resolvePackageName(p string) (string, error) {
	p, err := filepath.Abs(p)
	p = strings.Replace(p, "-", "_", -1)
	if err == nil {
		p = filepath.Base(p)
		_, err = format.Source([]byte("package " + p))
	}
	if err != nil {
		return "", errors.New("invalid package name " + p)
	}
	return p, nil
}

func getFilenameWithoutFileExtension(env *plugins.Environment) string {
	fileName := env.Request.SourceName
	for {
		extension := filepath.Ext(fileName)
		if extension == "" {
			break
		}
		fileName = fileName[0 : len(fileName)-len(extension)]
	}
	return fileName
}<|MERGE_RESOLUTION|>--- conflicted
+++ resolved
@@ -27,14 +27,7 @@
 )
 
 // RunProtoGenerator generates a FileDescriptorSet from a gnostic output file.
-<<<<<<< HEAD
-func RunProtoGenerator() {
-	env, err := plugins.NewEnvironment()
-	env.RespondAndExitIfError(err)
-
-=======
 func RunProtoGenerator(env *plugins.Environment) {
->>>>>>> b89ea989
 	fileName := getFilenameWithoutFileExtension(env)
 	packageName, err := resolvePackageName(fileName)
 	env.RespondAndExitIfError(err)
