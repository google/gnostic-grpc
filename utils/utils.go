// Copyright 2021 Google Inc. All Rights Reserved.
//
// Licensed under the Apache License, Version 2.0 (the "License");
// you may not use this file except in compliance with the License.
// You may obtain a copy of the License at
//
//    http://www.apache.org/licenses/LICENSE-2.0
//
// Unless required by applicable law or agreed to in writing, software
// distributed under the License is distributed on an "AS IS" BASIS,
// WITHOUT WARRANTIES OR CONDITIONS OF ANY KIND, either express or implied.
// See the License for the specific language governing permissions and
// limitations under the License.

package utils

import (
	"os/exec"

	openapiv3 "github.com/googleapis/gnostic/openapiv3"
	"google.golang.org/protobuf/encoding/prototext"
	"google.golang.org/protobuf/proto"
	"google.golang.org/protobuf/reflect/protoreflect"
)

func ParseOpenAPIDoc(input string) (*openapiv3.Document, error) {
	cmd := exec.Command("gnostic", "--pb-out=-", input)
	b, err := cmd.Output()
	if err != nil {
		return nil, err
	}
	documentv3, err := CreateOpenAPIDocFromGnosticOutput(b)
	return documentv3, err
}

func CreateOpenAPIDocFromGnosticOutput(binaryInput []byte) (*openapiv3.Document, error) {
	document := &openapiv3.Document{}
	err := proto.Unmarshal(binaryInput, document)
	if err != nil {
		// If we execute gnostic with argument: '-pb-out=-' we get an EOF. So lets only return other errors.
		if err.Error() != "unexpected EOF" {
			return nil, err
		}
	}
	return document, nil
}

<<<<<<< HEAD
// extendPath adds string to end of a copy of path
func ExtendPath(path []string, items ...string) (newPath []string) {
	newPath = make([]string, len(path))
	copy(newPath, path)
	newPath = append(newPath, items...)
	return newPath
=======
//Formats readable protobuf message
func ProtoTextBytes(m protoreflect.ProtoMessage) ([]byte, error) {
	return prototext.MarshalOptions{Multiline: true, Indent: "    "}.
		Marshal(m)
>>>>>>> 3eed5e75
}<|MERGE_RESOLUTION|>--- conflicted
+++ resolved
@@ -45,17 +45,16 @@
 	return document, nil
 }
 
-<<<<<<< HEAD
 // extendPath adds string to end of a copy of path
 func ExtendPath(path []string, items ...string) (newPath []string) {
 	newPath = make([]string, len(path))
 	copy(newPath, path)
 	newPath = append(newPath, items...)
 	return newPath
-=======
+}
+
 //Formats readable protobuf message
 func ProtoTextBytes(m protoreflect.ProtoMessage) ([]byte, error) {
 	return prototext.MarshalOptions{Multiline: true, Indent: "    "}.
 		Marshal(m)
->>>>>>> 3eed5e75
 }