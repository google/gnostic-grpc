--- conflicted
+++ resolved
@@ -88,68 +88,11 @@
 		incompatibilities = append(incompatibilities,
 			validOperationSearch(path.Delete, extendPath(pathKey, "delete"))...)
 		incompatibilities = append(incompatibilities,
-<<<<<<< HEAD
 			validOperationSearch(path.Patch, extendPath(pathKey, "patch"))...)
 
 		for ind, paramOrRef := range path.Parameters {
 			incompatibilities = append(incompatibilities,
 				parametersSearch(paramOrRef.GetParameter(), extendPath(pathKey, "parameters", strconv.Itoa(ind)))...)
-=======
-			validOperationSearch(pathValue.Patch, addKeyPath(pathKey, "patch"))...)
-
-		for ind, paramOrRef := range pathValue.Parameters {
-			incompatibilities = append(incompatibilities,
-				parametersSearch(paramOrRef.GetParameter(), addKeyPath(pathKey, "parameters", strconv.Itoa(ind)))...)
-		}
-	}
-	return incompatibilities
-}
-
-func ComponentsSearch(doc *openapiv3.Document) []*Incompatibility {
-	var incompatibilities []*Incompatibility
-	if doc.Components == nil {
-		return incompatibilities
-	}
-	pathsKey := []string{"components"}
-
-	if doc.Components.Callbacks != nil {
-		incompatibilities = append(incompatibilities,
-			newIncompatibility(Severity_WARNING, IncompatibiltiyClassification_ExternalTranscodingSupport, addKeyPath(pathsKey, "callbacks")...))
-	}
-	if doc.Components.Schemas != nil {
-		for _, schemaRef := range doc.Components.Schemas.GetAdditionalProperties() {
-			incompatibilities = append(incompatibilities, schemaSearch(schemaRef.Value.GetSchema(), addKeyPath(pathsKey, "schemas", schemaRef.Name))...)
-		}
-	}
-	if doc.Components.Responses != nil {
-		for _, resRef := range doc.Components.Responses.GetAdditionalProperties() {
-			incompatibilities = append(incompatibilities,
-				responseSearch(resRef.Value.GetResponse(), addKeyPath(pathsKey, "requestBodies", resRef.Name))...,
-			)
-		}
-	}
-	if doc.Components.Parameters != nil {
-		for _, paramRef := range doc.Components.Parameters.GetAdditionalProperties() {
-			incompatibilities = append(incompatibilities,
-				parametersSearch(paramRef.GetValue().GetParameter(), addKeyPath(pathsKey, "parameters", paramRef.Name))...,
-			)
-		}
-	}
-	if doc.Components.RequestBodies != nil {
-		for _, reqRef := range doc.Components.RequestBodies.GetAdditionalProperties() {
-			incompatibilities = append(incompatibilities,
-				requestBodySearch(reqRef.Value.GetRequestBody(), addKeyPath(pathsKey, "requestBodies", reqRef.Name))...,
-			)
-		}
-	}
-	if doc.Components.Headers != nil {
-		for _, comRef := range doc.Components.Headers.GetAdditionalProperties() {
-			incompatibilities = append(incompatibilities,
-				headerSearch(comRef.Name, comRef.Value.GetHeader(), addKeyPath(pathsKey, "headers", comRef.Name))...,
-			)
->>>>>>> 9131187a
-		}
-	}
 
 	return incompatibilities
 }
@@ -343,64 +286,16 @@
 			incompatibilities = append(incompatibilities, schemaSearch(prop.Value.GetSchema(), extendPath(path, "properties", strconv.Itoa(ind), prop.Name))...)
 		}
 	}
-<<<<<<< HEAD
 	if schema.AdditionalProperties != nil && schema.AdditionalProperties.GetSchemaOrReference() != nil {
 		incompatibilities = append(incompatibilities,
 			schemaSearch(schema.AdditionalProperties.GetSchemaOrReference().GetSchema(), extendPath(path, "additionalProperties"))...)
-=======
-	if schema.Pattern != "" {
-		incompatibilities = append(incompatibilities,
-			newIncompatibility(Severity_WARNING, IncompatibiltiyClassification_DataValidation, addKeyPath(keys, "pattern")...))
-	}
-	if schema.MaxItems != 0 {
-		incompatibilities = append(incompatibilities,
-			newIncompatibility(Severity_WARNING, IncompatibiltiyClassification_DataValidation, addKeyPath(keys, "maxItems")...))
-	}
-	if schema.MinItems != 0 {
-		incompatibilities = append(incompatibilities,
-			newIncompatibility(Severity_WARNING, IncompatibiltiyClassification_DataValidation, addKeyPath(keys, "minItems")...))
-	}
-	if schema.UniqueItems {
-		incompatibilities = append(incompatibilities,
-			newIncompatibility(Severity_WARNING, IncompatibiltiyClassification_DataValidation, addKeyPath(keys, "uniqueItems")...))
-	}
-	if len(schema.AllOf) != 0 {
-		incompatibilities = append(incompatibilities,
-			newIncompatibility(Severity_FAIL, IncompatibiltiyClassification_Inheritance, addKeyPath(keys, "allOf")...))
-	}
-	if len(schema.OneOf) != 0 {
-		incompatibilities = append(incompatibilities,
-			newIncompatibility(Severity_FAIL, IncompatibiltiyClassification_Inheritance, addKeyPath(keys, "oneOf")...))
-	}
-	if len(schema.AnyOf) != 0 {
-		incompatibilities = append(incompatibilities,
-			newIncompatibility(Severity_FAIL, IncompatibiltiyClassification_Inheritance, addKeyPath(keys, "anyOf")...))
-	}
-	if schema.Items != nil {
-		for ind, item := range schema.Items.SchemaOrReference {
-			incompatibilities = append(incompatibilities, schemaSearch(item.GetSchema(), addKeyPath(keys, "items", strconv.Itoa(ind)))...)
-		}
-	}
-	if schema.Properties != nil {
-		for ind, prop := range schema.Properties.AdditionalProperties {
-			incompatibilities = append(incompatibilities, schemaSearch(prop.Value.GetSchema(), addKeyPath(keys, "properties", strconv.Itoa(ind), prop.Name))...)
-		}
-	}
-	if schema.AdditionalProperties != nil && schema.AdditionalProperties.GetSchemaOrReference() != nil {
-		incompatibilities = append(incompatibilities,
-			schemaSearch(schema.AdditionalProperties.GetSchemaOrReference().GetSchema(), addKeyPath(keys, "additionalProperties"))...)
->>>>>>> 9131187a
 	}
 
 	return incompatibilities
 }
 
 // responseSearch scans for incompatibilities in a response object
-<<<<<<< HEAD
 func responseSearch(resp *openapiv3.Response, path []string) []*Incompatibility {
-=======
-func responseSearch(resp *openapiv3.Response, keys []string) []*Incompatibility {
->>>>>>> 9131187a
 	var incompatibilities []*Incompatibility
 	if resp == nil {
 		return incompatibilities
@@ -408,22 +303,14 @@
 	if resp.Headers != nil {
 		for _, prop := range resp.Headers.AdditionalProperties {
 			incompatibilities = append(incompatibilities,
-<<<<<<< HEAD
 				headerSearch(prop.Name, prop.GetValue().GetHeader(), extendPath(path, prop.Name))...,
-=======
-				headerSearch(prop.Name, prop.GetValue().GetHeader(), addKeyPath(keys, prop.Name))...,
->>>>>>> 9131187a
 			)
 		}
 	}
 	if resp.Content != nil {
 		for _, prop := range resp.Content.AdditionalProperties {
 			incompatibilities = append(incompatibilities,
-<<<<<<< HEAD
 				contentSearch(prop.Value, extendPath(path, prop.Name))...,
-=======
-				contentSearch(prop.Value, addKeyPath(keys, prop.Name))...,
->>>>>>> 9131187a
 			)
 		}
 	}
@@ -431,61 +318,37 @@
 }
 
 //  headerSearch scans for incompatibilities in a header object
-<<<<<<< HEAD
 func headerSearch(headerName string, header *openapiv3.Header, path []string) []*Incompatibility {
-=======
-func headerSearch(headerName string, header *openapiv3.Header, keys []string) []*Incompatibility {
->>>>>>> 9131187a
 	var incompatibilities []*Incompatibility
 	if header == nil {
 		return incompatibilities
 	}
 	paramEquiv := header2Paramter(headerName, header)
 	incompatibilities = append(incompatibilities,
-<<<<<<< HEAD
 		parametersSearch(paramEquiv, path)...)
-=======
-		parametersSearch(paramEquiv, keys)...)
->>>>>>> 9131187a
 	return incompatibilities
 }
 
 // contentSearch scans for incompatibilities in a media object
-<<<<<<< HEAD
 func contentSearch(media *openapiv3.MediaType, path []string) []*Incompatibility {
-=======
-func contentSearch(media *openapiv3.MediaType, keys []string) []*Incompatibility {
->>>>>>> 9131187a
 	var incompatibilities []*Incompatibility
 	if media == nil {
 		return incompatibilities
 	}
 	if media.Encoding != nil {
 		incompatibilities = append(incompatibilities,
-<<<<<<< HEAD
 			newIncompatibility(Severity_WARNING, IncompatibiltiyClassification_ParameterStyling, extendPath(path, "encoding")...))
 	}
 	if media.Schema != nil {
 		incompatibilities = append(incompatibilities,
 			schemaSearch(media.Schema.GetSchema(), extendPath(path, "schema"))...,
-=======
-			newIncompatibility(Severity_WARNING, IncompatibiltiyClassification_ParameterStyling, addKeyPath(keys, "encoding")...))
-	}
-	if media.Schema != nil {
-		incompatibilities = append(incompatibilities,
-			schemaSearch(media.Schema.GetSchema(), addKeyPath(keys, "schema"))...,
->>>>>>> 9131187a
 		)
 	}
 	return incompatibilities
 }
 
 // requestBodySearch scans for incompatibilities in a restBody object
-<<<<<<< HEAD
 func requestBodySearch(req *openapiv3.RequestBody, path []string) []*Incompatibility {
-=======
-func requestBodySearch(req *openapiv3.RequestBody, keys []string) []*Incompatibility {
->>>>>>> 9131187a
 	var incompatibilities []*Incompatibility
 	if req == nil {
 		return incompatibilities
@@ -493,11 +356,7 @@
 	if req.Content != nil {
 		for _, namedContent := range req.Content.GetAdditionalProperties() {
 			incompatibilities = append(incompatibilities,
-<<<<<<< HEAD
 				contentSearch(namedContent.Value, extendPath(path, namedContent.Name))...,
-=======
-				contentSearch(namedContent.Value, addKeyPath(keys, namedContent.Name))...,
->>>>>>> 9131187a
 			)
 		}
 	}
@@ -518,12 +377,9 @@
 
 // header2Parameter creates an equivalent parameter object representation from a header
 func header2Paramter(name string, header *openapiv3.Header) *openapiv3.Parameter {
-<<<<<<< HEAD
 	if header == nil {
 		return &openapiv3.Parameter{}
 	}
-=======
->>>>>>> 9131187a
 	return &openapiv3.Parameter{
 		Name:                   name,
 		In:                     "header",
