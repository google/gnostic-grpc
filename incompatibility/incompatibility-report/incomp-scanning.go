--- conflicted
+++ resolved
@@ -14,17 +14,10 @@
 package incompatibility
 
 import (
-<<<<<<< HEAD
 	"errors"
 	"fmt"
 	"path/filepath"
 	"strings"
-
-=======
-	"fmt"
-
-	"github.com/golang/protobuf/proto"
->>>>>>> 9131187a
 	openapiv3 "github.com/googleapis/gnostic/openapiv3"
 	plugins "github.com/googleapis/gnostic/plugins"
 	"google.golang.org/protobuf/proto"
@@ -52,7 +45,6 @@
 		}
 		openAPIdocument := &openapiv3.Document{}
 		err := proto.Unmarshal(model.Value, openAPIdocument)
-<<<<<<< HEAD
 		env.RespondAndExitIfError(err)
 		incompatibilityReport := ScanIncompatibilities(openAPIdocument)
 		writeProtobufMessage(incompatibilityReport, env)
@@ -86,22 +78,6 @@
 		reportString += fmt.Sprintf("%+v\n", incomp)
 	}
 	return reportString
-=======
-		if err != nil {
-			continue
-		}
-		printIncompatibilityReport(ScanIncompatibilities(openAPIdocument))
-
-	}
-
-}
-
-func printIncompatibilityReport(rep *IncompatibilityReport) {
-	println(fmt.Sprintf("Found %d incompatibilities\n", len(rep.GetIncompatibilities())))
-	for _, incomp := range rep.GetIncompatibilities() {
-		print(fmt.Sprintf("%+v\n", incomp.Classification))
-	}
->>>>>>> 9131187a
 }
 
 // Scan for incompatibilities in an OpenAPI document
